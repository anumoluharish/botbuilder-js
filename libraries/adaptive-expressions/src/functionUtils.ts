/* eslint-disable security/detect-object-injection */
/**
 * @module adaptive-expressions
 */
/**
 * Copyright (c) Microsoft Corporation. All rights reserved.
 * Licensed under the MIT License.
 */

/* eslint-disable @typescript-eslint/no-unused-vars */

import { Constant } from './constant';
import { convertCSharpDateTimeToDayjs } from './datetimeFormatConverter';
import { Expression } from './expression';
import { EvaluateExpressionDelegate, ValueWithError } from './expressionEvaluator';
import { ExpressionType } from './expressionType';
import { MemoryInterface } from './memory';
import { Options } from './options';
import { ReturnType } from './returnType';

/**
 * Verify the result of an expression is of the appropriate type and return a string if not.
 * @param value Value to verify.
 * @param expression Expression that produced value.
 * @param child Index of child expression.
 */
export type VerifyExpression = (value: unknown, expression: Expression, child: number) => string | undefined;

/**
 * Utility functions in AdaptiveExpression.
 */
export class FunctionUtils {
    /**
     * The default date time format string.
     */
    public static readonly DefaultDateTimeFormat = 'YYYY-MM-DDTHH:mm:ss.SSS[Z]';

    /**
     * Validate that expression has a certain number of children that are of any of the supported types.
     * @param expression Expression to validate.
     * @param minArity Minimum number of children.
     * @param maxArity Maximum number of children.
     * @param returnType Allowed return types for children.
     * If a child has a return type of Object then validation will happen at runtime.
     */
    public static validateArityAndAnyType(
        expression: Expression,
        minArity: number,
        maxArity: number,
        returnType: ReturnType = ReturnType.Object
    ): void {
        if (expression.children.length < minArity) {
            throw new Error(`${expression} should have at least ${minArity} children.`);
        }
        if (expression.children.length > maxArity) {
            throw new Error(`${expression} can't have more than ${maxArity} children.`);
        }

        if ((returnType & ReturnType.Object) === 0) {
            for (const child of expression.children) {
                if ((child.returnType & ReturnType.Object) === 0 && (returnType & child.returnType) === 0) {
                    throw new Error(FunctionUtils.buildTypeValidatorError(returnType, child, expression));
                }
            }
        }
    }

    /**
     * Validate the number and type of arguments to a function.
     * @param expression Expression to validate.
     * @param optional Optional types in order.
     * @param types Expected types in order.
     */
    public static validateOrder(expression: Expression, optional: ReturnType[], ...types: ReturnType[]): void {
        if (optional === undefined) {
            optional = [];
        }
        if (expression.children.length < types.length || expression.children.length > types.length + optional.length) {
            throw new Error(
                optional.length === 0
                    ? `${expression} should have ${types.length} children.`
                    : `${expression} should have between ${types.length} and ${
                          types.length + optional.length
                      } children.`
            );
        }

        for (let i = 0; i < types.length; i++) {
            const child: Expression = expression.children[i];
            const type: ReturnType = types[i];
            if (
                (type & ReturnType.Object) === 0 &&
                (child.returnType & ReturnType.Object) === 0 &&
                (type & child.returnType) === 0
            ) {
                throw new Error(FunctionUtils.buildTypeValidatorError(type, child, expression));
            }
        }

        for (let i = 0; i < optional.length; i++) {
            const ic: number = i + types.length;
            if (ic >= expression.children.length) {
                break;
            }
            const child: Expression = expression.children[ic];
            const type: ReturnType = optional[i];
            if (
                (type & ReturnType.Object) === 0 &&
                (child.returnType & ReturnType.Object) === 0 &&
                (type & child.returnType) === 0
            ) {
                throw new Error(FunctionUtils.buildTypeValidatorError(type, child, expression));
            }
        }
    }

    /**
     * Validate at least 1 argument of any type.
     * @param expression Expression to validate.
     */
    public static validateAtLeastOne(expression: Expression): void {
        FunctionUtils.validateArityAndAnyType(expression, 1, Number.MAX_SAFE_INTEGER);
    }

    /**
     * Validate 1 or more numeric arguments.
     * @param expression Expression to validate.
     */
    public static validateNumber(expression: Expression): void {
        FunctionUtils.validateArityAndAnyType(expression, 1, Number.MAX_SAFE_INTEGER, ReturnType.Number);
    }

    /**
     * Validate 1 or more string arguments.
     * @param expression Expression to validate.
     */
    public static validateString(expression: Expression): void {
        FunctionUtils.validateArityAndAnyType(expression, 1, Number.MAX_SAFE_INTEGER, ReturnType.String);
    }

    /**
     * Validate there are two children.
     * @param expression Expression to validate.
     */
    public static validateBinary(expression: Expression): void {
        FunctionUtils.validateArityAndAnyType(expression, 2, 2);
    }

    /**
     * Validate 2 numeric arguments.
     * @param expression Expression to validate.
     */
    public static validateBinaryNumber(expression: Expression): void {
        FunctionUtils.validateArityAndAnyType(expression, 2, 2, ReturnType.Number);
    }

    /**
     * Validate 1 or 2 numeric arguments.
     * @param expression Expression to validate.
     */
    public static validateUnaryOrBinaryNumber(expression: Expression): void {
        FunctionUtils.validateArityAndAnyType(expression, 1, 2, ReturnType.Number);
    }

    /**
     * Validate 2 or more than 2 numeric arguments.
     * @param expression Expression to validate.
     */
    public static validateTwoOrMoreThanTwoNumbers(expression: Expression): void {
        FunctionUtils.validateArityAndAnyType(expression, 2, Number.MAX_VALUE, ReturnType.Number);
    }

    /**
     * Validate there are 2 numeric or string arguments.
     * @param expression Expression to validate.
     */
    public static validateBinaryNumberOrString(expression: Expression): void {
        FunctionUtils.validateArityAndAnyType(expression, 2, 2, ReturnType.Number | ReturnType.String);
    }

    /**
     * Validate there is a single argument.
     * @param expression Expression to validate.
     */
    public static validateUnary(expression: Expression): void {
        FunctionUtils.validateArityAndAnyType(expression, 1, 1);
    }

    /**
     * Validate there is a single argument.
     * @param expression Expression to validate.
     */
    public static validateUnaryNumber(expression: Expression): void {
        FunctionUtils.validateArityAndAnyType(expression, 1, 1, ReturnType.Number);
    }

    /**
     * Validate there is a single string argument.
     * @param expression Expression to validate.
     */
    public static validateUnaryString(expression: Expression): void {
        FunctionUtils.validateArityAndAnyType(expression, 1, 1, ReturnType.String);
    }

    /**
     * Validate there is one or two string arguments.
     * @param expression Expression to validate.
     */
    public static validateUnaryOrBinaryString(expression: Expression): void {
        FunctionUtils.validateArityAndAnyType(expression, 1, 2, ReturnType.String);
    }

    /**
     * Validate there is a single boolean argument.
     * @param expression Expression to validate.
     */
    public static validateUnaryBoolean(expression: Expression): void {
        FunctionUtils.validateOrder(expression, undefined, ReturnType.Boolean);
    }

    /**
     * Verify value is numeric.
     * @param value Value to check.
     * @param expression Expression that led to value.
     * @returns Error or undefined if invalid.
     */
    public static verifyNumber(value: unknown, expression: Expression, _: number): string | undefined {
        let error: string;
        if (!FunctionUtils.isNumber(value)) {
            error = `${expression} is not a number.`;
        }

        return error;
    }

    /**
     * Verify value is numeric.
     * @param value Value to check.
     * @param expression Expression that led to value.
     * @returns Error or undefined if invalid.
     */
    public static verifyNumberOrNumericList(value: unknown, expression: Expression, _: number): string | undefined {
        let error: string;
        if (FunctionUtils.isNumber(value)) {
            return error;
        }

        if (!Array.isArray(value)) {
            error = `${expression} is neither a list nor a number.`;
        } else {
            for (const elt of value) {
                if (!FunctionUtils.isNumber(elt)) {
                    error = `${elt} is not a number in ${expression}.`;
                    break;
                }
            }
        }

        return error;
    }

    /**
     * Verify value is numeric list.
     * @param value Value to check.
     * @param expression Expression that led to value.
     * @returns Error or undefined if invalid.
     */
    public static verifyNumericList(value: unknown, expression: Expression, _: number): string | undefined {
        let error: string;
        if (!Array.isArray(value)) {
            error = `${expression} is not a list.`;
        } else {
            for (const elt of value) {
                if (!FunctionUtils.isNumber(elt)) {
                    error = `${elt} is not a number in ${expression}.`;
                    break;
                }
            }
        }

        return error;
    }

    /**
     * Verify value contains elements.
     * @param value Value to check.
     * @param expression Expression that led to value.
     * @returns Error or undefined if invalid.
     */
    public static verifyContainer(value: unknown, expression: Expression, _: number): string | undefined {
        let error: string;
        if (
            !(typeof value === 'string') &&
            !Array.isArray(value) &&
            !(value instanceof Map) &&
            !(typeof value === 'object')
        ) {
            error = `${expression} must be a string, list, map or object.`;
        }

        return error;
    }

    /**
     * Verify value is not null or undefined.
     * @param value Value to check.
     * @param expression Expression that led to value.
     * @returns Error or undefined if valid.
     */
    public static verifyNotNull(value: unknown, expression: Expression, _: number): string | undefined {
        let error: string;
        if (value == null) {
            error = `${expression} is null.`;
        }

        return error;
    }

    /**
     * Verify value is an integer.
     * @param value Value to check.
     * @param expression Expression that led to value.
     * @returns Error or undefined if invalid.
     */
    public static verifyInteger(value: unknown, expression: Expression, _: number): string | undefined {
        let error: string;
        if (!FunctionUtils.isInteger(value)) {
            error = `${expression} is not a integer.`;
        }

        return error;
    }

    /**
     * Verify value is an list.
     * @param value Value to check.
     * @param expression Expression that led to value.
     * @returns Error or undefined if invalid.
     */
    public static verifyList(value: unknown, expression: Expression): string | undefined {
        let error: string;
        if (!Array.isArray(value)) {
            error = `${expression} is not a list or array.`;
        }

        return error;
    }

    /**
     * Verify value is a string.
     * @param value Value to check.
     * @param expression Expression that led to value.
     * @returns Error or undefined if invalid.
     */
    public static verifyString(value: unknown, expression: Expression, _: number): string | undefined {
        let error: string;
        if (typeof value !== 'string') {
            error = `${expression} is not a string.`;
        }

        return error;
    }

    /**
     * Verify an object is neither a string nor null.
     * @param value Value to check.
     * @param expression Expression that led to value.
     * @returns Error or undefined if invalid.
     */
    public static verifyStringOrNull(value: unknown, expression: Expression, _: number): string | undefined {
        let error: string;
        if (typeof value !== 'string' && value !== undefined) {
            error = `${expression} is neither a string nor a null object.`;
        }

        return error;
    }

    /**
     * Verify value is a number or string or null.
     * @param value Value to check.
     * @param expression Expression that led to value.
     * @returns Error or undefined if invalid.
     */
    public static verifyNumberOrStringOrNull(value: unknown, expression: Expression, _: number): string | undefined {
        let error: string;
        if (typeof value !== 'string' && value != null && !FunctionUtils.isNumber(value)) {
            error = `${expression} is neither a number nor string`;
        }

        return error;
    }

    /**
     * Verify value is a number or string.
     * @param value Value to check.
     * @param expression Expression that led to value.
     * @returns Error or undefined if invalid.
     */
    public static verifyNumberOrString(value: unknown, expression: Expression, _: number): string | undefined {
        let error: string;
        if (value === undefined || (!FunctionUtils.isNumber(value) && typeof value !== 'string')) {
            error = `${expression} is not string or number.`;
        }

        return error;
    }

    /**
     * Verify value is boolean.
     * @param value Value to check.
     * @param expression Expression that led to value.
     * @returns Error or undefined if invalid.
     */
    public static verifyBoolean(value: unknown, expression: Expression, _: number): string | undefined {
        let error: string;
        if (typeof value !== 'boolean') {
            error = `${expression} is not a boolean.`;
        }

        return error;
    }

    /**
     * Evaluate expression children and return them.
     * @param expression Expression with children.
     * @param state Global state.
     * @param verify Optional function to verify each child's result.
     * @returns List of child values or error message.
     */
    public static evaluateChildren(
        expression: Expression,
        state: MemoryInterface,
        options: Options,
        verify?: VerifyExpression
    ): { args: unknown[]; error: string } {
        const args: unknown[] = [];
        let value: unknown;
        let error: string;
        let pos = 0;
        for (const child of expression.children) {
            ({ value, error } = child.tryEvaluate(state, options));
            if (error) {
                break;
            }
            if (verify !== undefined) {
                error = verify(value, child, pos);
            }
            if (error) {
                break;
            }
            args.push(value);
            ++pos;
        }

        return { args, error };
    }

    /**
     * Generate an expression delegate that applies function after verifying all children.
     * @param func Function to apply.
     * @param verify Function to check each arg for validity.
     * @returns Delegate for evaluating an expression.
     */
    public static apply(
        func: (arg0: readonly unknown[]) => unknown,
        verify?: VerifyExpression
    ): EvaluateExpressionDelegate {
        return (expression: Expression, state: MemoryInterface, options: Options): ValueWithError => {
            let value: unknown;
            const { args, error: childrenError } = FunctionUtils.evaluateChildren(expression, state, options, verify);
            let error = childrenError;
            if (!error) {
                try {
                    value = func(args);
                } catch (e) {
                    error = e.message;
                }
            }

            return { value, error };
        };
    }

    /**
     * Generate an expression delegate that applies function after verifying all children.
     * @param func Function to apply.
     * @param verify Function to check each arg for validity.
     * @returns Delegate for evaluating an expression.
     */
    public static applyWithError(
        func: (arg0: readonly unknown[]) => ValueWithError,
        verify?: VerifyExpression
    ): EvaluateExpressionDelegate {
        return (expression: Expression, state: MemoryInterface, options: Options): ValueWithError => {
            let value: unknown;
            const { args, error: childrenError } = FunctionUtils.evaluateChildren(expression, state, options, verify);
            let error = childrenError;
            if (!error) {
                try {
                    ({ value, error } = func(args));
                } catch (e) {
                    error = e.message;
                }
            }

            return { value, error };
        };
    }

    /**
     * Generate an expression delegate that applies function after verifying all children.
     * @param func Function to apply.
     * @param verify Function to check each arg for validity.
     * @returns Delegate for evaluating an expression.
     */
    public static applyWithOptionsAndError(
        func: (arg0: readonly unknown[], options: Options) => ValueWithError,
        verify?: VerifyExpression
    ): EvaluateExpressionDelegate {
        return (expression: Expression, state: MemoryInterface, options: Options): ValueWithError => {
            let value: unknown;
            const { args, error: childrenError } = FunctionUtils.evaluateChildren(expression, state, options, verify);
            let error = childrenError;
            if (!error) {
                try {
                    ({ value, error } = func(args, options));
                } catch (e) {
                    error = e.message;
                }
            }

            return { value, error };
        };
    }

    /**
     * Generate an expression delegate that applies function after verifying all children.
     * @param func Function to apply.
     * @param verify Function to check each arg for validity.
     * @returns Delegate for evaluating an expression.
     */
    public static applyWithOptions(
        func: (arg0: readonly unknown[], options: Options) => unknown,
        verify?: VerifyExpression
    ): EvaluateExpressionDelegate {
        return (expression: Expression, state: MemoryInterface, options: Options): ValueWithError => {
            let value: unknown;
            const { args, error: childrenError } = FunctionUtils.evaluateChildren(expression, state, options, verify);
            let error = childrenError;
            if (!error) {
                try {
                    value = func(args, options);
                } catch (e) {
                    error = e.message;
                }
            }

            return { value, error };
        };
    }

    /**
     * Generate an expression delegate that applies function on the accumulated value after verifying all children.
     * @param func Function to apply.
     * @param verify Function to check each arg for validity.
     * @returns Delegate for evaluating an expression.
     */
    public static applySequence(
        func: (arg0: readonly unknown[]) => unknown,
        verify?: VerifyExpression
    ): EvaluateExpressionDelegate {
        return FunctionUtils.apply((args: readonly unknown[]): unknown => {
            const binaryArgs: unknown[] = [undefined, undefined];
            let soFar: unknown = args[0];
            for (let i = 1; i < args.length; i++) {
                binaryArgs[0] = soFar;
                binaryArgs[1] = args[i];
                soFar = func(binaryArgs);
            }

            return soFar;
        }, verify);
    }

    /**
     * Generate an expression delegate that applies function on the accumulated value after verifying all children.
     * @param func Function to apply.
     * @param verify Function to check each arg for validity.
     * @returns Delegate for evaluating an expression.
     */
    public static applySequenceWithError(
        func: (arg0: readonly unknown[]) => ValueWithError,
        verify?: VerifyExpression
    ): EvaluateExpressionDelegate {
        return FunctionUtils.applyWithError((args: readonly unknown[]): ValueWithError => {
            const binaryArgs: unknown[] = [undefined, undefined];
            let soFar: unknown = args[0];
            let value: unknown;
            let error: string;
            for (let i = 1; i < args.length; i++) {
                binaryArgs[0] = soFar;
                binaryArgs[1] = args[i];
                ({ value, error } = func(binaryArgs));
                if (error) {
                    return { value, error };
                } else {
                    soFar = value;
                }
            }

            return { value: soFar, error: undefined };
        }, verify);
    }

    /**
     *
     * @param args An array of arguments.
     * @param locale A locale string
     * @param maxArgsLength The max length of a given function.
     */
    public static determineLocale(args: readonly unknown[], maxArgsLength: number, locale = 'en-us'): string {
        if (args.length === maxArgsLength) {
            const lastArg = args[maxArgsLength - 1];
            if (typeof lastArg === 'string') {
                locale = lastArg;
            }
        }

        return locale;
    }

    /**
     *
     * @param args An array of arguments.
     * @param format A format string.
     * @param locale A locale string.
     * @param maxArgsLength The max length of a given function.
     */
    public static determineFormatAndLocale(
        args: readonly unknown[],
        maxArgsLength: number,
        format: string,
        locale = 'en-us'
    ): { format: string; locale: string } {
        if (maxArgsLength >= 2) {
            if (args.length === maxArgsLength) {
                const lastArg = args[maxArgsLength - 1];
                const secondLastArg = args[maxArgsLength - 2];
                if (typeof lastArg === 'string' && typeof secondLastArg === 'string') {
                    format =
                        secondLastArg !== ''
                            ? FunctionUtils.timestampFormatter(secondLastArg)
                            : FunctionUtils.DefaultDateTimeFormat;
                    locale = lastArg.substr(0, 2); //dayjs only support two-letter locale representattion
                }
            } else if (args.length === maxArgsLength - 1) {
                const lastArg = args[maxArgsLength - 2];
                if (typeof lastArg === 'string') {
                    format = FunctionUtils.timestampFormatter(lastArg);
                }
            }
        }

        return { format: format, locale: locale };
    }

    /**
     * Timestamp formatter, convert C# datetime to day.js format.
     * @param formatter C# datetime format
     */
    public static timestampFormatter(formatter: string): string {
        if (!formatter) {
            return FunctionUtils.DefaultDateTimeFormat;
        }
        let result = formatter;
        try {
            result = convertCSharpDateTimeToDayjs(formatter);
        } catch (e) {
            // do nothing
        }

        return result;
    }

    /**
     * State object for resolving memory paths.
     * @param expression Expression.
     * @param state Scope.
     * @param options Options used in evaluation.
     * @returns Return the accumulated path and the expression left unable to accumulate.
     */
    public static tryAccumulatePath(
        expression: Expression,
        state: MemoryInterface,
        options: Options
    ): { path: string; left: Expression; error: string } {
        let path = '';
        let left = expression;
        while (left !== undefined) {
            if (left.type === ExpressionType.Accessor) {
                path = (left.children[0] as Constant).value + '.' + path;
                left = left.children.length === 2 ? left.children[1] : undefined;
            } else if (left.type === ExpressionType.Element) {
                const { value, error } = left.children[1].tryEvaluate(state, options);

                if (error !== undefined) {
                    return { path: undefined, left: undefined, error };
                }

                if (FunctionUtils.isInteger(parseInt(String(value)))) {
                    path = `[${value}].${path}`;
                } else if (typeof value === 'string') {
                    path = `['${value}'].${path}`;
                } else {
                    return {
                        path: undefined,
                        left: undefined,
                        error: `${left.children[1].toString()} doesn't return an int or string`,
                    };
                }

                left = left.children[0];
            } else {
                break;
            }
        }

        // make sure we generated a valid path
        path = path.replace(/(\.*$)/g, '').replace(/(\.\[)/g, '[');
        if (path === '') {
            path = undefined;
        }

        return { path, left, error: undefined };
    }

    /**
     * Is number helper function.
     * @param instance Input.
     * @returns True if the input is a number.
     */
<<<<<<< HEAD
    public static isNumber(instance: unknown): instance is number {
        return instance != null && typeof instance === 'number' && !Number.isNaN(instance);
    }


    /**
     * Is integer helper function.
     * @param instance Input.
     * @returns True if the input is an integer.
     */
    public static isInteger(instance: unknown): instance is number {
        return FunctionUtils.isNumber(instance) && Number.isInteger(instance);
=======
    public static isNumber(instance: any): instance is number {
        return instance != null && typeof instance === 'number' && !Number.isNaN(instance);
>>>>>>> ec062e90
    }

    /**
     * @private
     */
    private static buildTypeValidatorError(returnType: ReturnType, childExpr: Expression, expr: Expression): string {
        const names = Object.keys(ReturnType).filter((x): boolean => !(parseInt(x) >= 0));
        const types = [];
        for (const name of names) {
            const value = ReturnType[name] as number;
            if ((returnType & value) !== 0) {
                types.push(name);
            }
        }

        if (types.length === 1) {
            return `${childExpr} is not a ${types[0]} expression in ${expr}.`;
        } else {
            const typesStr = types.join(', ');
            return `${childExpr} in ${expr} is not any of [${typesStr}].`;
        }
    }
}<|MERGE_RESOLUTION|>--- conflicted
+++ resolved
@@ -740,11 +740,9 @@
      * @param instance Input.
      * @returns True if the input is a number.
      */
-<<<<<<< HEAD
     public static isNumber(instance: unknown): instance is number {
         return instance != null && typeof instance === 'number' && !Number.isNaN(instance);
     }
-
 
     /**
      * Is integer helper function.
@@ -753,10 +751,6 @@
      */
     public static isInteger(instance: unknown): instance is number {
         return FunctionUtils.isNumber(instance) && Number.isInteger(instance);
-=======
-    public static isNumber(instance: any): instance is number {
-        return instance != null && typeof instance === 'number' && !Number.isNaN(instance);
->>>>>>> ec062e90
     }
 
     /**
