/**
 * @module adaptive-expressions
 */
/**
 * Copyright (c) Microsoft Corporation. All rights reserved.
 * Licensed under the MIT License.
 */

import { TimexProperty } from '@microsoft/recognizers-text-data-types-timex-expression';
import dayjs from 'dayjs';
import { Expression } from '../expression';
import { EvaluateExpressionDelegate, ExpressionEvaluator, ValueWithError } from '../expressionEvaluator';
import { ExpressionType } from '../expressionType';
import { FunctionUtils } from '../functionUtils';
import { InternalFunctionUtils } from '../functionUtils.internal';
import { ReturnType } from '../returnType';

/**
 * Uses the date-time library to provide a date readback.
 */
export class DateReadBack extends ExpressionEvaluator {
    /**
     * Initializes a new instance of the [DateReadBack](xref:adaptive-expressions.DateReadBack) class.
     */
    public constructor() {
        super(ExpressionType.DateReadBack, DateReadBack.evaluator(), ReturnType.String, DateReadBack.validator);
    }

    /**
     * @private
     */
    private static evaluator(): EvaluateExpressionDelegate {
<<<<<<< HEAD
        return FunctionUtils.applyWithError((args: readonly string[]): ValueWithError => {
=======
        return FunctionUtils.applyWithError((args: any[]): ValueWithError => {
>>>>>>> ec062e90
            const dateFormat = 'YYYY-MM-DD';
            let error = InternalFunctionUtils.verifyISOTimestamp(args[0]);
            if (!error) {
                const timestamp1 = new Date(dayjs(args[0]).format(dateFormat));
                error = InternalFunctionUtils.verifyISOTimestamp(args[1]);
                if (!error) {
                    const timestamp2 = dayjs(args[1]).format(dateFormat);
                    const timex = new TimexProperty(timestamp2);

                    return { value: timex.toNaturalLanguage(timestamp1), error };
                }
            }
<<<<<<< HEAD
            return { value: undefined, error: error };
=======
            return { value: undefined, error };
>>>>>>> ec062e90
        }, FunctionUtils.verifyString);
    }

    /**
     * @private
     */
    private static validator(expression: Expression): void {
        FunctionUtils.validateOrder(expression, undefined, ReturnType.String, ReturnType.String);
    }
}<|MERGE_RESOLUTION|>--- conflicted
+++ resolved
@@ -30,11 +30,7 @@
      * @private
      */
     private static evaluator(): EvaluateExpressionDelegate {
-<<<<<<< HEAD
         return FunctionUtils.applyWithError((args: readonly string[]): ValueWithError => {
-=======
-        return FunctionUtils.applyWithError((args: any[]): ValueWithError => {
->>>>>>> ec062e90
             const dateFormat = 'YYYY-MM-DD';
             let error = InternalFunctionUtils.verifyISOTimestamp(args[0]);
             if (!error) {
@@ -47,11 +43,7 @@
                     return { value: timex.toNaturalLanguage(timestamp1), error };
                 }
             }
-<<<<<<< HEAD
-            return { value: undefined, error: error };
-=======
             return { value: undefined, error };
->>>>>>> ec062e90
         }, FunctionUtils.verifyString);
     }
 
