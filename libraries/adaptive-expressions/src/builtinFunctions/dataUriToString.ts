--- conflicted
+++ resolved
@@ -33,12 +33,7 @@
      */
     private static evaluator(): EvaluateExpressionDelegate {
         return FunctionUtils.apply(
-<<<<<<< HEAD
-            (args: readonly string[]): string =>
-                Buffer.from(args[0].slice(args[0].indexOf(',') + 1), 'base64').toString(),
-=======
-            (args: any[]): string => atob(args[0].slice(args[0].indexOf(',') + 1)),
->>>>>>> ec062e90
+            (args: readonly string[]): string => atob(args[0].slice(args[0].indexOf(',') + 1)),
             FunctionUtils.verifyString
         );
     }
