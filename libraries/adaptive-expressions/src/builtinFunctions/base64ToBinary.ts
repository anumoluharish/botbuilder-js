--- conflicted
+++ resolved
@@ -34,15 +34,9 @@
      * @private
      */
     private static evaluator(): EvaluateExpressionDelegate {
-<<<<<<< HEAD
         return FunctionUtils.apply((args: readonly string[]): Uint8Array => {
-            const raw = atob(args[0]);
-            return InternalFunctionUtils.toBinary(raw);
-=======
-        return FunctionUtils.apply((args: Readonly<any>): Uint8Array => {
             const raw = atob(args[0].toString());
             return InternalFunctionUtils.getTextEncoder().encode(raw);
->>>>>>> ec062e90
         }, FunctionUtils.verifyString);
     }
 }