--- conflicted
+++ resolved
@@ -6,17 +6,14 @@
  * Licensed under the MIT License.
  */
 
-<<<<<<< HEAD
-import { Activity, ActivityTypes, ConversationReference, ResourceResponse, RoleTypes } from 'botframework-schema';
-=======
 import {
     Activity,
     ActivityEventNames,
     ActivityTypes,
     ConversationReference,
     ResourceResponse,
+    RoleTypes,
 } from 'botframework-schema';
->>>>>>> 1498b812
 import { Middleware } from './middlewareSet';
 import { TurnContext } from './turnContext';
 
