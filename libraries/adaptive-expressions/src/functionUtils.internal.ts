/* eslint-disable security/detect-object-injection */
/**
 * @module adaptive-expressions
 */
/**
 * Copyright (c) Microsoft Corporation. All rights reserved.
 * Licensed under the MIT License.
 */

import { Constant } from './constant';
import dayjs, { OpUnitType } from 'dayjs';
import utc from 'dayjs/plugin/utc';
dayjs.extend(utc);
import { Expression } from './expression';
import { ExpressionType } from './expressionType';
import { Options } from './options';
import { EvaluateExpressionDelegate, ValueWithError } from './expressionEvaluator';
import { MemoryInterface, SimpleObjectMemory, StackedMemory } from './memory';
import { TimexProperty } from '@microsoft/recognizers-text-data-types-timex-expression';
import bigInt = require('big-integer');
import { FunctionUtils } from './functionUtils';

/**
 * Utility functions only used internal
 */
export class InternalFunctionUtils {
    /**
     * Constant for converting unix timestamp to ticks.
     */
    public static readonly UnixMilliSecondToTicksConstant: bigInt.BigInteger = bigInt('621355968000000000');

    /**
     * Constant to convert between ticks and ms.
     */
    public static readonly MillisecondToTickConstant: bigInt.BigInteger = bigInt('10000');

    /**
     * Parse timex funcition.
     * @param timexExpr String or TimexProperty input.
     * @returns TimexProperty and error.
     */
    public static parseTimexProperty(timexExpr: unknown): { timexProperty: TimexProperty; error: string } {
        let parsed: TimexProperty;
        if (timexExpr instanceof TimexProperty) {
            parsed = timexExpr;
        } else if (typeof timexExpr === 'string') {
            parsed = new TimexProperty(timexExpr);
        } else {
            parsed = new TimexProperty(timexExpr);
            if (parsed === undefined || Object.keys(parsed).length === 0) {
                return {
                    timexProperty: parsed,
                    error: `${timexExpr} requires a TimexProperty or a string as a argument`,
                };
            }
        }

        return { timexProperty: parsed, error: undefined };
    }

    /**
     * Sort helper function.
     * @param isDescending Descending flag.
     */
    public static sortBy(isDescending: boolean): EvaluateExpressionDelegate {
        return (expression: Expression, state: MemoryInterface, options: Options): ValueWithError => {
            let result: unknown;
            const { value: oriArr, error: childrenError } = expression.children[0].tryEvaluate(state, options);
            let error = childrenError;
            if (!error) {
                if (Array.isArray(oriArr)) {
<<<<<<< HEAD
                    const arr: unknown[] = oriArr.slice(0);
=======
                    // Ensures we don't mutate the array in place.
                    const arr: any = oriArr.slice(0);
>>>>>>> ec062e90
                    if (expression.children.length === 1) {
                        if (isDescending) {
                            result = arr.sort().reverse();
                        } else {
                            result = arr.sort();
                        }
                    } else {
                        const child1 = expression.children[1].tryEvaluate(state, options);

                        let propertyName: string;
                        if (!child1.error) {
                            propertyName = String(child1.value) || '';
                        }

<<<<<<< HEAD
                        const sortBy = (key: string) => {
                            return (a: unknown, b: unknown) => (a[key] > b[key] ? 1 : b[key] > a[key] ? -1 : 0);
                        };
                        if (isDescending) {
                            result = arr.concat().sort(sortBy(propertyName)).reverse();
                        } else {
                            result = arr.concat().sort(sortBy(propertyName));
=======
                        if (isDescending) {
                            result = arr.sort(InternalFunctionUtils.sortByKey(propertyName)).reverse();
                        } else {
                            result = arr.sort(InternalFunctionUtils.sortByKey(propertyName));
>>>>>>> ec062e90
                        }
                    }
                } else {
                    error = `${expression.children[0]} is not an array`;
                }
            }

            return { value: result, error };
        };
    }

    /**
     * Lookup a string or number index of an Object.
     * @param instance Instance with property.
     * @param property Property to lookup.
     * @returns Value and error information if any.
     */
    public static accessIndex(instance: unknown, index: number): ValueWithError {
        // NOTE: This returns undefined rather than an error if property is not present
        if (instance == null) {
            return { value: undefined, error: undefined };
        }

        let value: unknown;
        let error: string;

        if (Array.isArray(instance)) {
            if (index >= 0 && index < instance.length) {
                value = instance[index];
            } else {
                error = `${index} is out of range for ${instance}`;
            }
        } else {
            error = `${instance} is not a collection.`;
        }

        return { value, error };
    }

    /**
     * Verify a timestamp string is valid timestamp format.
     * @param value Timestamp string to check.
     * @returns Error or undefined if invalid.
     */
    public static verifyTimestamp(value: unknown): string | undefined {
        let error: string;
        if (typeof value === 'string' || FunctionUtils.isNumber(value)) {
            try {
                const parsedData: Date = new Date(value as string | number);
                if (Number.isNaN(parsedData.getTime())) {
                    error = `${value} is not a valid datetime string.`;
                }
            } catch (e) {
                error = `${value} is not a valid datetime string.`;
            }
        } else if (!(value instanceof Date)) {
            error = `${value} is not a valid datetime string.`;
        }

        return error;
    }

    /**
     * Verify a timestamp string is valid ISO timestamp format.
     * @param value Timestamp string to check.
     * @returns Error or undefined if invalid.
     */
    public static verifyISOTimestamp(value: unknown): string | undefined {
        let error: string;
        if (typeof value !== 'string' && !FunctionUtils.isNumber(value) && !(value instanceof Date)) {
            error = `${value} is not a valid datetime string.`;
        } else {
            try {
                const parsedData: Date = value instanceof Date ? value : new Date(value as string | number);
                if (Number.isNaN(parsedData.getTime())) {
                    error = `${value} is not a valid datetime string.`;
                } else if (parsedData.toISOString() !== value) {
                    error = `${value} is not a ISO format datetime string.`;
                }
            } catch (e) {
                error = `${value} is not a valid datetime string.`;
            }
        }

        return error;
    }

    /**
     * Convert a string input to ticks number.
     * @param timeStamp String timestamp input.
     */
    public static ticks(timeStamp: string): ValueWithError {
        let result: bigInt.BigInteger;
        const error = this.verifyISOTimestamp(timeStamp);
        if (!error) {
            const unixMilliSec: number = dayjs(timeStamp).utc().valueOf();
            result = this.UnixMilliSecondToTicksConstant.add(
                bigInt(unixMilliSec).times(this.MillisecondToTickConstant)
            );
        }

        return { value: result, error };
    }

    /**
     * Lookup a property in Map or Object.
     * @param instance Instance with property.
     * @param property Property to lookup.
     * @returns Value and error information if any.
     */
    public static accessProperty(instance: unknown, property: string): ValueWithError {
        // NOTE: This returns undefined rather than an error if property is not present
        if (!instance) {
            return { value: undefined, error: undefined };
        }

        let value: unknown;
        let error: string;
        if (instance instanceof Map) {
            value = instance.get(property);
            if (value === undefined) {
                const prop: string = Array.from(instance.keys()).find(
                    (k: string): boolean => k.toLowerCase() === property.toLowerCase()
                );
                if (prop !== undefined) {
                    value = instance.get(prop);
                }
            }
        } else {
            const prop: string = Object.keys(instance).find(
                (k: string): boolean => k.toLowerCase() === property.toLowerCase()
            );
            if (prop !== undefined) {
                value = instance[prop];
            }
        }

        return { value, error };
    }

    /**
     * Get the value of a path from a memory
     * @param state Memory.
     * @param path Path string.
     * @param options Options.
     */
    public static wrapGetValue(state: MemoryInterface, path: string, options: Options): unknown {
        const result = state.getValue(path);
        if (result !== undefined) {
            return result;
        }

        if (options.nullSubstitution !== undefined) {
            return options.nullSubstitution(path);
        }

        return undefined;
    }

    /**
     * Wrap string or undefined into string. Default to empty string.
     * @param input Input string
     */
    public static parseStringOrUndefined(input: string | undefined): string {
        if (typeof input === 'string') {
            return input;
        } else {
            return '';
        }
    }

    /**
     * Test result to see if True in logical comparison functions.
     * @param instance Computed value.
     * @returns True if boolean true or non-null.
     */
    public static isLogicTrue(instance: unknown): boolean {
        let result = true;

        if (typeof instance === 'boolean') {
            result = instance;
        } else if (instance == null) {
            result = false;
        }

        return result;
    }

    /**
     * Evaluator for foreach and select functions.
     * @param expression Expression.
     * @param state Memory scope.
     * @param options Options.
     */
    public static foreach(expression: Expression, state: MemoryInterface, options: Options): ValueWithError {
        let result: unknown[];
        const { value: instance, error: childrenError } = expression.children[0].tryEvaluate(state, options);
        let error = childrenError;
        if (!instance) {
            error = `'${expression.children[0]}' evaluated to null.`;
        }

        if (!error) {
            const list = InternalFunctionUtils.convertToList(instance);
            if (!list) {
                error = `${expression.children[0]} is not a collection or structure object to run Foreach`;
            } else {
                result = [];
                InternalFunctionUtils.lambdaEvaluator(expression, state, options, list, (currentItem, r, e) => {
                    if (e) {
                        error = e;
                        return true;
                    } else {
                        result.push(r);
                        return false;
                    }
                });
            }
        }

        return { value: result, error };
    }

    /**
     * Lambda evaluator.
     * @param expression expression.
     * @param state memory state.
     * @param options options.
     * @param list item list.
     * @param callback call back. return the should break flag.
     */
    public static lambdaEvaluator<T = unknown, U = unknown>(
        expression: Expression,
        state: MemoryInterface,
        options: Options,
        list: T[],
        callback: (currentItem: T, result: U, error: string) => boolean
    ): void {
        const firstChild = expression.children[1].children[0];
        if (!(firstChild instanceof Constant) || typeof firstChild.value !== 'string') {
            return;
        }

        const iteratorName = firstChild.value;
        const stackedMemory = StackedMemory.wrap(state);
        for (const item of list) {
            const currentItem = item;
            const local = { [iteratorName]: item };

            // the local iterator is pushed as one memory layer in the memory stack
            stackedMemory.push(SimpleObjectMemory.wrap(local));
            const { value: r, error: e } = expression.children[2].tryEvaluate(stackedMemory, options);
            stackedMemory.pop();

            const shouldBreak = callback(currentItem, r as U, e);
            if (shouldBreak) {
                break;
            }
        }
    }

    /**
     * Convert an object into array.
     * If the instance is array, return itself.
     * If the instance is object, return {key, value} pair list.
     * Else return undefined.
     * @param instance input instance.
     */
    public static convertToList<T, S>(
        instance: T[] | Record<string, S>
    ): (T | { key: string; value: S })[] | undefined {
        let arr: (T | { key: string; value: S })[] | undefined;
        if (Array.isArray(instance)) {
            arr = instance;
        } else if (typeof instance === 'object') {
            arr = [];
            Object.keys(instance).forEach((u): number => arr.push({ key: u, value: instance[u] }));
        }

        return arr;
    }

    /**
     * Validator for foreach, select, and where functions.
     * @param expression
     */
    public static ValidateLambdaExpression(expression: Expression): void {
        if (expression.children.length !== 3) {
            throw new Error(`Lambda expression expect 3 parameters, found ${expression.children.length}`);
        }

        const second = expression.children[1];
        if (!(second.type === ExpressionType.Accessor && second.children.length === 1)) {
            throw new Error(`Second parameter is not an identifier : ${second}`);
        }
    }

    /**
     * Parse string into URL object.
     * @param uri Input string uri.
     */
    public static parseUri(uri: string): { value: URL; error: string } {
        let result: URL;
        let error: string;
        try {
            result = new URL(uri);
        } catch (e) {
            error = `Invalid URI: ${uri}`;
        }

        return { value: result, error };
    }

    /**
     * Transform C# period and unit into js period and unit
     * @param duration C# duration
     * @param cSharpStr C# unit.
     */
    public static timeUnitTransformer(duration: number, cSharpStr: string): { duration: number; tsStr: OpUnitType } {
        switch (cSharpStr) {
            case 'Day':
                return { duration, tsStr: 'day' };
            case 'Week':
                return { duration: duration * 7, tsStr: 'day' };
            case 'Second':
                return { duration, tsStr: 'second' };
            case 'Minute':
                return { duration, tsStr: 'minute' };
            case 'Hour':
                return { duration, tsStr: 'hour' };
            case 'Month':
                return { duration, tsStr: 'month' };
            case 'Year':
                return { duration, tsStr: 'year' };
            default:
                return { duration, tsStr: undefined };
        }
    }

    /**
     * Equal helper function.
     * @param args Input args. Compare the first param and second param.
     */
    public static isEqual(firstItem: unknown, secondItem: unknown): boolean {
        if (firstItem == null || secondItem == null) {
            return firstItem == null && secondItem == null;
        }

<<<<<<< HEAD
        if (
            Array.isArray(firstItem) &&
            firstItem.length === 0 &&
            Array.isArray(secondItem) &&
            secondItem.length === 0
        ) {
=======
        if (args[0] == null || args[1] == null) {
            return args[0] == null && args[1] == null;
        }

        if (Array.isArray(args[0]) && args[0].length === 0 && Array.isArray(args[1]) && args[1].length === 0) {
>>>>>>> ec062e90
            return true;
        }

        if (
            InternalFunctionUtils.getPropertyCount(firstItem) === 0 &&
            InternalFunctionUtils.getPropertyCount(secondItem) === 0
        ) {
            return true;
        }

        if (FunctionUtils.isNumber(firstItem) && FunctionUtils.isNumber(secondItem)) {
            if (Math.abs((firstItem as number) - (secondItem as number)) < Number.EPSILON) {
                return true;
            }
        }

        try {
            return firstItem === secondItem;
        } catch {
            return false;
        }
    }

    /**
<<<<<<< HEAD
=======
     * TextEncoder helper function.
     */
    public static getTextEncoder(): TextEncoder {
        if (typeof window !== 'undefined' || typeof self !== 'undefined') {
            return new TextEncoder();
        }
        // eslint-disable-next-line @typescript-eslint/no-var-requires
        const util = require('util');
        return new util.TextEncoder();
    }

    /**
     * TextDecoder helper function.
     */
    public static getTextDecoder(code = 'utf-8'): TextDecoder {
        if (typeof window !== 'undefined' || typeof self !== 'undefined') {
            return new TextDecoder(code);
        }
        // eslint-disable-next-line @typescript-eslint/no-var-requires
        const util = require('util');
        return new util.TextDecoder(code);
    }

    /**
>>>>>>> ec062e90
     * Common Stringfy an object.
     * @param input input object.
     */
    public static commonStringify(input: unknown): string {
        if (input == null) {
            return '';
        }
<<<<<<< HEAD
        if (Array.isArray(input)) {
            return input.toString();
        } else if (typeof input === 'object') {
=======
        if (typeof input === 'object') {
>>>>>>> ec062e90
            return JSON.stringify(input)
                .replace(/(^['"]*)/g, '')
                .replace(/(['"]*$)/g, '');
        } else {
            return input.toString();
        }
    }

    /**
     * Helper function of get the number of properties of an object.
     * @param obj An object.
     */
    private static getPropertyCount(obj: unknown): number {
        let count = -1;
        if (!Array.isArray(obj)) {
            if (obj instanceof Map) {
                count = obj.size;
            } else if (typeof obj === 'object' && !(obj instanceof Date)) {
                count = Object.keys(obj).length;
            }
        }

        return count;
    }

    /**
     * @private
     */
    private static sortByKey(key: string) {
        return (a: unknown, b: unknown) => (a[key] > b[key] ? 1 : b[key] > a[key] ? -1 : 0);
    }
}<|MERGE_RESOLUTION|>--- conflicted
+++ resolved
@@ -69,12 +69,8 @@
             let error = childrenError;
             if (!error) {
                 if (Array.isArray(oriArr)) {
-<<<<<<< HEAD
+                    // Ensures we don't mutate the array in place.
                     const arr: unknown[] = oriArr.slice(0);
-=======
-                    // Ensures we don't mutate the array in place.
-                    const arr: any = oriArr.slice(0);
->>>>>>> ec062e90
                     if (expression.children.length === 1) {
                         if (isDescending) {
                             result = arr.sort().reverse();
@@ -89,20 +85,10 @@
                             propertyName = String(child1.value) || '';
                         }
 
-<<<<<<< HEAD
-                        const sortBy = (key: string) => {
-                            return (a: unknown, b: unknown) => (a[key] > b[key] ? 1 : b[key] > a[key] ? -1 : 0);
-                        };
-                        if (isDescending) {
-                            result = arr.concat().sort(sortBy(propertyName)).reverse();
-                        } else {
-                            result = arr.concat().sort(sortBy(propertyName));
-=======
                         if (isDescending) {
                             result = arr.sort(InternalFunctionUtils.sortByKey(propertyName)).reverse();
                         } else {
                             result = arr.sort(InternalFunctionUtils.sortByKey(propertyName));
->>>>>>> ec062e90
                         }
                     }
                 } else {
@@ -266,7 +252,7 @@
      * Wrap string or undefined into string. Default to empty string.
      * @param input Input string
      */
-    public static parseStringOrUndefined(input: string | undefined): string {
+    public static parseStringOrUndefined(input: unknown): string {
         if (typeof input === 'string') {
             return input;
         } else {
@@ -451,20 +437,7 @@
             return firstItem == null && secondItem == null;
         }
 
-<<<<<<< HEAD
-        if (
-            Array.isArray(firstItem) &&
-            firstItem.length === 0 &&
-            Array.isArray(secondItem) &&
-            secondItem.length === 0
-        ) {
-=======
-        if (args[0] == null || args[1] == null) {
-            return args[0] == null && args[1] == null;
-        }
-
-        if (Array.isArray(args[0]) && args[0].length === 0 && Array.isArray(args[1]) && args[1].length === 0) {
->>>>>>> ec062e90
+        if (Array.isArray(firstItem) && firstItem.length === 0 && Array.isArray(secondItem) && secondItem.length === 0) {
             return true;
         }
 
@@ -489,8 +462,6 @@
     }
 
     /**
-<<<<<<< HEAD
-=======
      * TextEncoder helper function.
      */
     public static getTextEncoder(): TextEncoder {
@@ -515,7 +486,6 @@
     }
 
     /**
->>>>>>> ec062e90
      * Common Stringfy an object.
      * @param input input object.
      */
@@ -523,13 +493,7 @@
         if (input == null) {
             return '';
         }
-<<<<<<< HEAD
-        if (Array.isArray(input)) {
-            return input.toString();
-        } else if (typeof input === 'object') {
-=======
         if (typeof input === 'object') {
->>>>>>> ec062e90
             return JSON.stringify(input)
                 .replace(/(^['"]*)/g, '')
                 .replace(/(['"]*$)/g, '');
